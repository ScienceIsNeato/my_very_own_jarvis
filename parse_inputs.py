--- conflicted
+++ resolved
@@ -62,29 +62,6 @@
 
 def parse_args(args=None):
     parser = argparse.ArgumentParser(description="GANGLIA - AI Assistant")
-<<<<<<< HEAD
-    parser.add_argument("-l", "--listen_dur_secs", type=int, default=5, help="Duration in seconds to listen for user input")
-    parser.add_argument("-d", "--device_index", type=int, default=0, help="Index of the input device to use.")
-    parser.add_argument("--pre_prompt", type=str, default=None, help="Any context you want for the session (should take form of a prompt)")
-    parser.add_argument(
-        "-t",
-        "--tts_interface",
-        type=str,
-        default="google",
-        help="Text-to-speech interface to use. Available options: 'google', 'natural_reader'",
-    )
-    parser.add_argument(
-        "--static-response",
-        action="store_true",
-        help="Provide responses without conversation history (default: False)",
-    )
-    parser.add_argument(
-        "--suppress-session-logging",
-        action="store_true",
-        help="Disable session logging (default: False)",
-    )
-    return parser.parse_args()
-=======
     parser.add_argument("--listen-dur-secs", type=int, default=5, help="Duration in seconds to listen for user input")
     parser.add_argument("--device-index", type=int, default=0, help="Index of the input device to use.")
     parser.add_argument("--pre-prompt", type=str, default=None, help="Any context you want for the session (should take form of a prompt)")
@@ -93,5 +70,4 @@
     parser.add_argument("--enable-turn-indicators", action="store_true", help="Enable turn indicators (default: False)")
     parser.add_argument("--dictation-type", type=str, default="static_google", choices=["static_google", "live_assemblyai"], help="Dictation type to use. Available options: 'static_google', 'live_assemblyai'")
 
-    return parser.parse_args(args)
->>>>>>> 0605ac23
+    return parser.parse_args(args)