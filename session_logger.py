import json
import os
from dotenv import load_dotenv
load_dotenv()
import time
from abc import ABC, abstractmethod
from uuid import uuid4
from typing import List
from datetime import datetime
from logger import Logger
<<<<<<< HEAD
import tempfile
=======
from google.cloud import storage
>>>>>>> f2b24e8b

class SessionEvent:
    def __init__(self, user_input: str, response_output: str):
        self.user_input = user_input
        self.response_output = response_output

        # Get the current time as a UNIX timestamp
        time_logged_unix = time.time()

        # Convert it to a datetime object
        dt_object = datetime.fromtimestamp(time_logged_unix)

        # Format it as an ISO 8601 string
        self.time_logged = dt_object.strftime('%Y-%m-%dT%H:%M:%S')

    def to_dict(self):
        return {
            "user_input": self.user_input,
            "response_output": self.response_output,
            "time_logged": self.time_logged
        }

class Session:
    def __init__(self, session_id: str, timestamp: str, conversation: List[SessionEvent]):
        self.session_id = session_id
        self.timestamp = timestamp
        self.conversation = conversation

    def to_dict(self):
        return {
            "sessionID": self.session_id,
            "timestamp": self.timestamp,
            "conversation": [event.to_dict() for event in self.conversation]
        }

class SessionLogger(ABC):

    @abstractmethod
    def log_session_interaction(self, session_event: SessionEvent):
        pass

    @abstractmethod
    def finalize_session(self):
        pass


class CLISessionLogger:
    def __init__(self, options):
        self.session_id = str(uuid4())
        self.timestamp = time.strftime("%Y-%m-%dT%H:%M:%S")
        self.file_name = os.path.join(tempfile.gettempdir(), f"GANGLIA_session_{self.timestamp}.json")
        self.conversation = []
        self.bucket_name = os.getenv('GCP_BUCKET_NAME')
        self.project_name = os.getenv('GCP_PROJECT_NAME')
        self.options = options  # Store the options structure

    def log_session_interaction(self, session_event: SessionEvent):
        self.conversation.append(session_event)
        self.write_to_disk()

    def write_to_disk(self):
        session = Session(self.session_id, self.timestamp, self.conversation)
        json_data = json.dumps(session.to_dict(), indent=2)
        with open(self.file_name, "w") as f:
            f.write(json_data)

    def store_in_cloud(self):
        storage_client = storage.Client(project=self.project_name)
        bucket = storage_client.get_bucket(self.bucket_name)
        blob = bucket.blob(os.path.basename(self.file_name))
        blob.upload_from_filename(self.file_name)

    def finalize_session(self):
        self.write_to_disk()
        if self.options.store_logs:  # Check the flag from the options
            self.store_in_cloud()
            Logger.print_info(f"Session log saved as {self.file_name} and stored in {self.bucket_name}.")
        else:
            Logger.print_info(f"Session log saved as {self.file_name}.")<|MERGE_RESOLUTION|>--- conflicted
+++ resolved
@@ -8,11 +8,8 @@
 from typing import List
 from datetime import datetime
 from logger import Logger
-<<<<<<< HEAD
 import tempfile
-=======
 from google.cloud import storage
->>>>>>> f2b24e8b
 
 class SessionEvent:
     def __init__(self, user_input: str, response_output: str):
